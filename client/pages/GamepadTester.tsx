import { useEffect, useState, useCallback, useRef } from 'react';
import { Gamepad2, Zap, CheckCircle } from 'lucide-react';
import { Card, CardContent, CardDescription, CardHeader, CardTitle } from '@/components/ui/card';
import { Button } from '@/components/ui/button';
import { Badge } from '@/components/ui/badge';
import { Progress } from '@/components/ui/progress';
import { cn } from '@/lib/utils';
import { Helmet } from 'react-helmet-async';
import { Link } from 'react-router-dom';
import { createHowToStructuredData } from '@/components/SEO';
import { RecommendedProductsSection } from '@/components/RecommendedProducts';

interface GamepadState {
  connected: boolean;
  id: string;
  index: number;
  buttons: boolean[];
  axes: number[];
  timestamp: number;
  triggers?: number[]; // normalized -1..1 values, fallback to button analog if axes not available
  hapticActuators?: any[];
  pose?: any;
  hand?: string;
}

interface InputStats {
  buttonPresses: number;
  totalInputTime: number;
  averageReactionTime: number;
  maxStickDistance: number;
}

interface InputEvent {
  type: 'press' | 'release';
  button: number;
  gamepadIndex: number;
  timestamp: number;
}

export default function GamepadTester() {
  const [gamepads, setGamepads] = useState<GamepadState[]>([]);
  const [isVibrating, setIsVibrating] = useState(false);
  const [inputStats, setInputStats] = useState<InputStats>({
    buttonPresses: 0,
    totalInputTime: 0,
    averageReactionTime: 0,
    maxStickDistance: 0,
  });
  const [isLatencyTest, setIsLatencyTest] = useState(false);
  const [latencyTestStart, setLatencyTestStart] = useState<number>(0);
  const [latencyResults, setLatencyResults] = useState<number[]>([]);
  const [deadzone, setDeadzone] = useState(8);
  const [recentInputs, setRecentInputs] = useState<InputEvent[]>([]);
  const [buttonUsage, setButtonUsage] = useState<Record<number, number[]>>({});
  const [snapshotCopied, setSnapshotCopied] = useState(false);

  const prevButtonsRef = useRef<Record<number, boolean[]>>({});
  const lastTimeRef = useRef<number | null>(null);
  const rafRef = useRef<number | null>(null);
  const snapshotTimeoutRef = useRef<number | null>(null);

  const applyDeadzone = useCallback((value: number) => {
    const threshold = Math.min(Math.max(deadzone / 100, 0), 0.95);
    if (Math.abs(value) <= threshold) return 0;
    const normalized = (Math.abs(value) - threshold) / (1 - threshold);
    return Math.sign(value) * Math.min(normalized, 1);
  }, [deadzone]);

  const updateGamepadState = useCallback((dtMs: number) => {
    const gamepadList = navigator.getGamepads();
    const newGamepads: GamepadState[] = [];

    for (let i = 0; i < gamepadList.length; i++) {
      const gamepad = gamepadList[i];
      if (!gamepad) continue;

      const currentButtons = gamepad.buttons.map(button => button.pressed);
      const previousButtons = prevButtonsRef.current[gamepad.index] || new Array(currentButtons.length).fill(false);

      const pressedButtons: number[] = [];
      const releasedButtons: number[] = [];
      for (let b = 0; b < currentButtons.length; b++) {
        if (currentButtons[b] && !previousButtons[b]) pressedButtons.push(b);
        if (!currentButtons[b] && previousButtons[b]) releasedButtons.push(b);
      }

      if (pressedButtons.length > 0) {
        setInputStats(prev => ({
          ...prev,
          buttonPresses: prev.buttonPresses + pressedButtons.length,
          totalInputTime: prev.totalInputTime + dtMs,
        }));

        if (isLatencyTest && latencyTestStart > 0) {
          const latency = Date.now() - latencyTestStart;
          setLatencyResults(prev => [...prev, latency]);
          setIsLatencyTest(false);
          setLatencyTestStart(0);
          setInputStats(prev => ({ ...prev, averageReactionTime: prev.averageReactionTime === 0 ? latency : (prev.averageReactionTime + latency) / 2 }));
        }
      } else {
        setInputStats(prev => ({ ...prev, totalInputTime: prev.totalInputTime + dtMs }));
      }

      if (pressedButtons.length > 0 || releasedButtons.length > 0) {
        const timestamp = Date.now();
        const events: InputEvent[] = [
          ...pressedButtons.map(button => ({ type: 'press' as const, button, gamepadIndex: gamepad.index, timestamp })),
          ...releasedButtons.map(button => ({ type: 'release' as const, button, gamepadIndex: gamepad.index, timestamp })),
        ];
        setRecentInputs(prev => [...events, ...prev].slice(0, 14));
      }

      if (pressedButtons.length > 0) {
        setButtonUsage(prev => {
          const existing = prev[gamepad.index] ? [...prev[gamepad.index]] : new Array(currentButtons.length).fill(0);
          pressedButtons.forEach(button => {
            if (button >= existing.length) {
              const extendBy = button - existing.length + 1;
              existing.push(...new Array(extendBy).fill(0));
            }
            existing[button] = (existing[button] ?? 0) + 1;
          });
          return { ...prev, [gamepad.index]: existing };
        });
      }

      if (releasedButtons.length > 0 && isLatencyTest) {
        setIsLatencyTest(false);
        setLatencyTestStart(0);
      }

      const normalizedAxes = Array.from(gamepad.axes, v => applyDeadzone(v));

      // Build triggers as -1..1 values. If axes provide them, use those; else fallback to button analog values (e.g., indices 6,7)
      let triggers: number[] | undefined;
      if (gamepad.axes.length > 4) {
        triggers = gamepad.axes.slice(4).map(v => Math.max(-1, Math.min(1, v)));
      } else if (gamepad.buttons.length >= 8) {
        const l2 = gamepad.buttons[6]?.value ?? 0; // 0..1
        const r2 = gamepad.buttons[7]?.value ?? 0;
        // convert 0..1 to -1..1 like axes
        triggers = [l2 * 2 - 1, r2 * 2 - 1];
      }

      if (gamepad.axes.length >= 2) {
        const x = normalizedAxes[0] ?? 0;
        const y = normalizedAxes[1] ?? 0;
        const stickDistance = Math.sqrt(x * x + y * y);
        setInputStats(prev => ({
          ...prev,
          maxStickDistance: Math.max(prev.maxStickDistance, stickDistance),
        }));
      }

      prevButtonsRef.current[gamepad.index] = currentButtons;

      newGamepads.push({
        connected: gamepad.connected,
        id: gamepad.id,
        index: gamepad.index,
        buttons: currentButtons,
        axes: normalizedAxes,
        timestamp: gamepad.timestamp,
        triggers,
      });
    }

    setGamepads(newGamepads);
  }, [applyDeadzone, isLatencyTest, latencyTestStart]);

  const testVibration = async (gamepadIndex: number) => {
    const gamepad = navigator.getGamepads()[gamepadIndex];
    if (gamepad && (gamepad as any).vibrationActuator) {
      setIsVibrating(true);
      try {
        await (gamepad as any).vibrationActuator.playEffect('dual-rumble', {
          duration: 1000,
          strongMagnitude: 0.5,
          weakMagnitude: 0.3,
        });
      } catch (error) {
        console.log('Vibration not supported on this gamepad');
      }
      setTimeout(() => setIsVibrating(false), 1000);
    }
  };

  const startLatencyTest = () => {
    setIsLatencyTest(true);
    setLatencyTestStart(Date.now());
  };

  const resetStats = () => {
    setInputStats({
      buttonPresses: 0,
      totalInputTime: 0,
      averageReactionTime: 0,
      maxStickDistance: 0,
    });
    setLatencyResults([]);
    prevButtonsRef.current = {};
    setButtonUsage({});
    setRecentInputs([]);
  };

  const averageLatency = latencyResults.length > 0
    ? latencyResults.reduce((a, b) => a + b, 0) / latencyResults.length
    : 0;

  useEffect(() => {
    return () => {
      if (snapshotTimeoutRef.current) {
        window.clearTimeout(snapshotTimeoutRef.current);
      }
    };
  }, []);

  const primaryPadIndex = gamepads[0]?.index;
  const primaryButtonUsage = primaryPadIndex !== undefined ? buttonUsage[primaryPadIndex] : undefined;

  const exportSnapshot = async () => {
    const summary = [
      `Controllers detected: ${gamepads.length}`,
      `Button presses: ${inputStats.buttonPresses}`,
      `Average latency: ${averageLatency ? `${averageLatency.toFixed(0)}ms` : 'n/a'}`,
      `Max stick range: ${(inputStats.maxStickDistance * 100).toFixed(1)}%`,
      `Deadzone: ${deadzone}%`,
    ];

    if (primaryButtonUsage) {
      const topButtons = primaryButtonUsage
        .map((count, index) => ({ index, count }))
        .filter(entry => entry.count > 0)
        .sort((a, b) => b.count - a.count)
        .slice(0, 5)
        .map(entry => `Button ${entry.index + 1}: ${entry.count}`);
      if (topButtons.length > 0) {
        summary.push('Top buttons:', ...topButtons);
      }
    }

    try {
      await navigator.clipboard.writeText(summary.join('\n'));
      setSnapshotCopied(true);
      if (snapshotTimeoutRef.current) {
        window.clearTimeout(snapshotTimeoutRef.current);
      }
      snapshotTimeoutRef.current = window.setTimeout(() => setSnapshotCopied(false), 2500);
    } catch (error) {
      console.error('Clipboard copy failed', error);
    }
  };

  useEffect(() => {
    const handleGamepadConnected = (e: GamepadEvent) => {
      console.log('Gamepad connected:', e.gamepad.id);
    };

    const handleGamepadDisconnected = (e: GamepadEvent) => {
      console.log('Gamepad disconnected:', e.gamepad.id);
    };

    window.addEventListener('gamepadconnected', handleGamepadConnected);
    window.addEventListener('gamepaddisconnected', handleGamepadDisconnected);

    const loop = (t: number) => {
      const last = lastTimeRef.current ?? t;
      const dt = Math.min(100, t - last);
      lastTimeRef.current = t;
      updateGamepadState(dt);
      rafRef.current = requestAnimationFrame(loop);
    };

    rafRef.current = requestAnimationFrame(loop);

    return () => {
      if (rafRef.current) cancelAnimationFrame(rafRef.current);
      window.removeEventListener('gamepadconnected', handleGamepadConnected);
      window.removeEventListener('gamepaddisconnected', handleGamepadDisconnected);
    };
  }, [updateGamepadState]);

  const renderJoystick = (x: number, y: number, label: string) => (
    <div className="flex flex-col items-center gap-2">
      <span className="text-sm font-medium">{label}</span>
      <div className="relative w-24 h-24 bg-muted rounded-full border-2 border-border">
        <div
          className="absolute w-4 h-4 bg-primary rounded-full transform -translate-x-2 -translate-y-2 transition-all"
          style={{
            left: `${((x + 1) / 2) * 100}%`,
            top: `${((y + 1) / 2) * 100}%`,
          }}
        />
        <div className="absolute inset-0 flex items-center justify-center">
          <div className="w-1 h-1 bg-border rounded-full" />
        </div>
      </div>
      <div className="text-xs text-muted-foreground">
        X: {x.toFixed(2)} Y: {y.toFixed(2)}
      </div>
    </div>
  );

  const howToStructuredData = createHowToStructuredData(
    'How to Test Your Gamepad',
    [
      'Connect your gamepad via USB or Bluetooth',
      'Press any button on your controller to activate it',
      'View real-time button presses and joystick movements',
      'Test vibration functionality with the vibration button'
    ]
  );

  const faqData = [
    {
      question: 'Why isn\'t my gamepad being detected?',
      answer: 'Make sure your gamepad is properly connected and press any button to activate it. Some wireless controllers need to be paired first.'
    },
    {
      question: 'Which gamepads are supported?',
      answer: 'Most modern gamepads including Xbox, PlayStation, and generic USB controllers are supported through the browser\'s Gamepad API.'
    },
    {
      question: 'Why doesn\'t vibration work?',
      answer: 'Vibration support varies by browser and gamepad model. Chrome and Edge have the best support for the Vibration API.'
    }
  ];

  const faqStructuredData = faqData;

  const gamepadAppSchema = {
    '@context': 'https://schema.org',
    '@type': 'SoftwareApplication',
    name: 'Online Gamepad Tester',
    applicationCategory: 'WebApplication',
    operatingSystem: 'Any',
    url: 'https://www.gamepadtest.tech/gamepad-tester',
    description: 'Test controllers online in seconds—PS4, PS5, Xbox & PC. Detect drift, verify buttons, and fix issues fast. 100% free & safe on GamepadTest.',
    offers: { '@type': 'Offer', price: '0', priceCurrency: 'USD' }
  } as const;

  const gamepadBreadcrumb = {
    '@context': 'https://schema.org',
    '@type': 'BreadcrumbList',
    itemListElement: [
      { '@type': 'ListItem', position: 1, name: 'Home', item: 'https://www.gamepadtest.tech/' },
      { '@type': 'ListItem', position: 2, name: 'Gamepad Tester', item: 'https://www.gamepadtest.tech/gamepad-tester' }
    ]
  } as const;

  const recommendedProducts = [
    {
      name: "Official Luna Wireless Controller",
      description: "Built for Amazon Luna with ultra-low latency, Bluetooth/USB support, and a comfortable grip for smooth cloud gaming.",
      href: "https://amzn.to/42wogzI",
      imageSrc: "https://m.media-amazon.com/images/I/51qbcWzHSML._AC_SL1000_.jpg",
      alt: "Luna Wireless Controller",
    },
    {
      name: "Xbox Wireless Gaming Controller – Ice Breaker Special Edition",
      description: "Cool transparent design, hybrid D-pad, and textured grips. Works with Xbox Series X|S, Xbox One, and PC via Bluetooth or USB.",
      href: "https://amzn.to/3KmlSW4",
      imageSrc: "https://m.media-amazon.com/images/I/71Js3hjffrL._SL1500_.jpg",
      alt: "Xbox Wireless Gaming Controller",
    },
    {
      name: "PlayStation DualSense® Wireless Controller",
      description: "Immersive haptic feedback, adaptive triggers, and built-in mic. Perfect for PS5 and PC gaming.",
      href: "https://amzn.to/3K1XlWl",
      imageSrc: "https://m.media-amazon.com/images/I/51PmeLGEkML._SL1500_.jpg",
      alt: "PlayStation DualSense",
    },
  ];

  return (
    <div className="container mx-auto px-6 py-12">
      <Helmet>
        <title>Gamepad Tester Online – Free Controller & Joystick Checker</title>
        <meta name="description" content="Gamepad tester online to test buttons, joysticks, and stick drift. Works with PS, Xbox, and PC—free, secure, no download needed." />
        <meta name="keywords" content="gamepad tester, controller tester, joystick test, gamepad checker" />
        <link rel="canonical" href="https://www.gamepadtest.tech/gamepad-tester" />
        <script type="application/ld+json">{JSON.stringify(gamepadAppSchema)}</script>
        <script type="application/ld+json">{JSON.stringify(gamepadBreadcrumb)}</script>
        <script type="application/ld+json">{JSON.stringify(howToStructuredData)}</script>
      </Helmet>
      <div className="max-w-4xl mx-auto">
        {/* Header */}
        <div className="text-center mb-12 animate-fade-in-down">
          <div className="flex items-center justify-center gap-2 mb-4">
            <Gamepad2 className="h-8 w-8 text-primary animate-bounce-in" />
            <h1 className="text-3xl font-bold animate-fade-in-right animate-stagger-1">Gamepad Tester</h1>
          </div>
          <p className="text-lg text-muted-foreground max-w-2xl mx-auto animate-fade-in-up animate-stagger-2">
            Test your gaming controllers with real-time input detection, button mapping, and vibration feedback.
          </p>
        </div>

        {/* Connection Status */}
        <Card className="mb-8 animate-fade-in-up animate-stagger-3">
          <CardHeader>
            <CardTitle className="flex items-center gap-2">
              <CheckCircle className={cn("h-5 w-5 transition-colors duration-500", gamepads.length > 0 ? "text-green-500 animate-pulse" : "text-muted-foreground")} />
              Connection Status
            </CardTitle>
            <CardDescription className={gamepads.length > 0 ? "animate-fade-in" : ""}>
              {gamepads.length > 0
                ? `${gamepads.length} gamepad(s) detected`
                : 'No gamepads detected. Please connect a controller and press any button.'
              }
            </CardDescription>
          </CardHeader>
        </Card>

        <Card className="mb-8 animate-fade-in-up">
          <CardHeader>
            <CardTitle>Input Lab</CardTitle>
            <CardDescription>Tune dead zones, review input history, and export diagnostics.</CardDescription>
          </CardHeader>
          <CardContent className="space-y-6">
            <div className="grid grid-cols-1 lg:grid-cols-3 gap-6">
              <div className="p-4 rounded-lg border bg-slate-50 dark:bg-slate-900">
                <div className="flex items-center justify-between">
                  <span className="text-sm font-medium">Analog Deadzone</span>
                  <span className="text-xs text-muted-foreground">{deadzone}%</span>
                </div>
                <input
                  type="range"
                  min={0}
                  max={30}
                  step={1}
                  value={deadzone}
                  onChange={(event) => setDeadzone(Number(event.target.value))}
                  className="w-full mt-3"
                />
                <p className="text-xs text-muted-foreground mt-2">
                  Reduce drift by increasing the deadzone or set it low for competitive play.
                </p>
              </div>

              <div className="p-4 rounded-lg border bg-slate-50 dark:bg-slate-900">
                <span className="text-sm font-medium">Recent Inputs</span>
                <div className="mt-3 max-h-36 overflow-y-auto space-y-2 text-xs">
                  {recentInputs.length === 0 && (
                    <p className="text-muted-foreground">No inputs yet. Press any button to capture diagnostics.</p>
                  )}
                  {recentInputs.map((event, idx) => (
                    <div key={`${event.timestamp}-${event.button}-${idx}`} className="flex items-center justify-between gap-3 px-2 py-1 rounded bg-white dark:bg-slate-800">
                      <span className="font-medium">#{event.gamepadIndex} · B{event.button + 1}</span>
                      <span className={event.type === 'press' ? 'text-green-600' : 'text-red-500'}>{event.type === 'press' ? 'Pressed' : 'Released'}</span>
                      <span className="text-muted-foreground">{new Date(event.timestamp).toLocaleTimeString()}</span>
                    </div>
                  ))}
                </div>
              </div>

              <div className="p-4 rounded-lg border bg-slate-50 dark:bg-slate-900">
                <span className="text-sm font-medium">Most Used Buttons</span>
                <div className="mt-3 space-y-2 text-sm">
                  {!primaryButtonUsage || primaryButtonUsage.every(count => count === 0) ? (
                    <p className="text-xs text-muted-foreground">Press buttons to build usage stats.</p>
                  ) : (
                    primaryButtonUsage
                      .map((count, index) => ({ index, count }))
                      .filter(entry => entry.count > 0)
                      .sort((a, b) => b.count - a.count)
                      .slice(0, 5)
                      .map(entry => (
                        <div key={entry.index} className="flex items-center justify-between rounded bg-white dark:bg-slate-800 px-3 py-1 text-xs">
                          <span>Button {entry.index + 1}</span>
                          <span className="font-semibold">{entry.count}</span>
                        </div>
                      ))
                  )}
                </div>
              </div>
            </div>
            <div className="flex items-center gap-3 flex-wrap">
              <Button variant="outline" size="sm" onClick={exportSnapshot} className="gap-2">
                <Zap className="h-4 w-4" />
                Copy Diagnostic Snapshot
              </Button>
              <Button variant="outline" size="sm" onClick={() => setRecentInputs([])}>
                Clear Input History
              </Button>
              {snapshotCopied && <span className="text-sm text-green-600">Snapshot copied to clipboard.</span>}
            </div>
          </CardContent>
        </Card>

        {/* Unique Testing Features */}
        {gamepads.length > 0 && (
          <Card className="mb-8 border-blue-200 bg-blue-50 dark:border-blue-800 dark:bg-blue-950 animate-fade-in-up animate-stagger-4 hover-glow">
            <CardHeader>
              <CardTitle className="text-blue-800 dark:text-blue-200 flex items-center gap-2">
                Advanced Testing Features
                <div className="w-2 h-2 bg-blue-500 rounded-full animate-pulse"></div>
              </CardTitle>
              <CardDescription className="text-blue-700 dark:text-blue-300">
                Unique features to test your gamepad's performance and responsiveness
              </CardDescription>
            </CardHeader>
            <CardContent className="space-y-4">
              <div className="grid grid-cols-1 md:grid-cols-2 lg:grid-cols-4 gap-4">
                <div className="text-center p-3 bg-white dark:bg-blue-900 rounded-lg">
                  <div className="text-2xl font-bold text-blue-600">{inputStats.buttonPresses}</div>
                  <div className="text-sm text-blue-700 dark:text-blue-300">Button Presses</div>
                </div>
                <div className="text-center p-3 bg-white dark:bg-blue-900 rounded-lg">
                  <div className="text-2xl font-bold text-blue-600">
                    {(inputStats.maxStickDistance * 100).toFixed(1)}%
                  </div>
                  <div className="text-sm text-blue-700 dark:text-blue-300">Max Stick Range</div>
                </div>
                <div className="text-center p-3 bg-white dark:bg-blue-900 rounded-lg">
                  <div className="text-2xl font-bold text-blue-600">
                    {averageLatency ? `${averageLatency.toFixed(0)}ms` : '--'}
                  </div>
                  <div className="text-sm text-blue-700 dark:text-blue-300">Avg Latency</div>
                </div>
                <div className="text-center p-3 bg-white dark:bg-blue-900 rounded-lg">
                  <div className="text-2xl font-bold text-blue-600">{latencyResults.length}</div>
                  <div className="text-sm text-blue-700 dark:text-blue-300">Tests Complete</div>
                </div>
              </div>
              <div className="flex gap-2 flex-wrap">
                <Button
                  onClick={startLatencyTest}
                  disabled={isLatencyTest}
                  variant="outline"
                  size="sm"
                >
                  {isLatencyTest ? 'Press Any Button!' : 'Test Latency'}
                </Button>
                <Button onClick={resetStats} variant="outline" size="sm">
                  Reset Stats
                </Button>
              </div>
              {isLatencyTest && (
                <div className="text-center p-4 bg-yellow-100 dark:bg-yellow-900 rounded-lg">
                  <div className="text-yellow-800 dark:text-yellow-200 font-semibold">
                    Latency Test Active - Press any button as fast as you can!
                  </div>
                </div>
              )}
            </CardContent>
          </Card>
        )}

        {/* Instructions */}
        {gamepads.length === 0 && (
          <Card className="mb-8 border-orange-200 bg-orange-50 dark:border-orange-800 dark:bg-orange-950 animate-fade-in-up">
            <CardHeader>
              <CardTitle className="text-orange-800 dark:text-orange-200 flex items-center gap-2">
                How to Connect Your Gamepad
                <div className="w-2 h-2 bg-orange-500 rounded-full animate-pulse"></div>
              </CardTitle>
            </CardHeader>
            <CardContent className="space-y-3 text-sm text-orange-700 dark:text-orange-300">
              <div className="flex items-start gap-2 animate-fade-in-left animate-stagger-1">
                <span className="font-semibold">1.</span>
                <span>Connect your gamepad via USB or Bluetooth</span>
              </div>
              <div className="flex items-start gap-2 animate-fade-in-left animate-stagger-2">
                <span className="font-semibold">2.</span>
                <span>Press any button on your controller to activate it</span>
              </div>
              <div className="flex items-start gap-2 animate-fade-in-left animate-stagger-3">
                <span className="font-semibold">3.</span>
                <span>Your gamepad will appear below once detected</span>
              </div>
            </CardContent>
          </Card>
        )}

        {/* Gamepad Display */}
        {gamepads.map((gamepad) => (
          <Card key={gamepad.index} className="mb-8">
            <CardHeader>
              <div className="flex items-start justify-between">
                <div>
                  <CardTitle className="flex items-center gap-2">
                    <Badge variant="outline">#{gamepad.index}</Badge>
                    Gamepad Connected
                  </CardTitle>
                  <CardDescription className="mt-1">
                    {gamepad.id}
                  </CardDescription>
                </div>
                <Button
                  onClick={() => testVibration(gamepad.index)}
                  disabled={isVibrating}
                  variant="outline"
                  size="sm"
                  className="gap-2"
                >
                  <Zap className="h-4 w-4" />
                  {isVibrating ? 'Vibrating...' : 'Test Vibration'}
                </Button>
              </div>
            </CardHeader>
            <CardContent className="space-y-8">
              {/* Controller Visualization */}
              <div>
                <h3 className="text-lg font-semibold mb-4">Controller Status</h3>
                <div className="grid grid-cols-1 lg:grid-cols-4 gap-6">
                  {/* Button Status Cards */}
                  <div className="lg:col-span-1">
                    <div className="space-y-2">
                      <h4 className="text-sm font-medium text-muted-foreground">Button Status</h4>
                      <div className="grid grid-cols-4 gap-2">
                        {gamepad.buttons.slice(0, 16).map((pressed, index) => (
                          <div
                            key={index}
                            className={cn(
                              "aspect-square rounded-md border flex items-center justify-center text-xs font-medium transition-all",
                              pressed
                                ? "bg-green-500 text-white border-green-500 shadow-md"
                                : "bg-gray-100 text-gray-600 border-gray-200"
                            )}
                          >
                            {index + 1}
                          </div>
                        ))}
                      </div>
                      <div className="text-xs text-muted-foreground mt-2">
                        {gamepad.buttons.filter(Boolean).length} of {gamepad.buttons.length} buttons active
                      </div>
                    </div>
                  </div>

                  {/* Controller Visual */}
                  <div className="lg:col-span-2">
                    <div className="bg-gray-50 rounded-xl p-6 border">
                      <div className="relative w-full max-w-sm mx-auto">
                        {/* Controller body */}
                        <div className="relative bg-gray-300 rounded-2xl px-8 py-4 shadow-lg">
                          {/* D-pad */}
                          <div className="absolute top-4 left-4">
                            <div className="relative w-12 h-12">
                              <div className={cn("absolute top-0 left-1/2 w-4 h-4 bg-gray-400 rounded-sm transform -translate-x-1/2", gamepad.buttons[12] && "bg-green-500")}></div>
                              <div className={cn("absolute bottom-0 left-1/2 w-4 h-4 bg-gray-400 rounded-sm transform -translate-x-1/2", gamepad.buttons[13] && "bg-green-500")}></div>
                              <div className={cn("absolute left-0 top-1/2 w-4 h-4 bg-gray-400 rounded-sm transform -translate-y-1/2", gamepad.buttons[14] && "bg-green-500")}></div>
                              <div className={cn("absolute right-0 top-1/2 w-4 h-4 bg-gray-400 rounded-sm transform -translate-y-1/2", gamepad.buttons[15] && "bg-green-500")}></div>
                            </div>
                          </div>

                          {/* Face buttons */}
                          <div className="absolute top-4 right-4">
                            <div className="relative w-12 h-12">
                              <div className={cn("absolute top-0 left-1/2 w-4 h-4 bg-gray-400 rounded-full transform -translate-x-1/2", gamepad.buttons[3] && "bg-green-500")}></div>
                              <div className={cn("absolute bottom-0 left-1/2 w-4 h-4 bg-gray-400 rounded-full transform -translate-x-1/2", gamepad.buttons[0] && "bg-green-500")}></div>
                              <div className={cn("absolute left-0 top-1/2 w-4 h-4 bg-gray-400 rounded-full transform -translate-y-1/2", gamepad.buttons[2] && "bg-green-500")}></div>
                              <div className={cn("absolute right-0 top-1/2 w-4 h-4 bg-gray-400 rounded-full transform -translate-y-1/2", gamepad.buttons[1] && "bg-green-500")}></div>
                            </div>
                          </div>

                          {/* Analog sticks */}
                          <div className="absolute bottom-2 left-6">
                            <div className={cn("w-6 h-6 bg-gray-400 rounded-full border-2 border-gray-500", gamepad.buttons[10] && "bg-green-500")}></div>
                          </div>
                          <div className="absolute bottom-2 right-6">
                            <div className={cn("w-6 h-6 bg-gray-400 rounded-full border-2 border-gray-500", gamepad.buttons[11] && "bg-green-500")}></div>
                          </div>

                          {/* Shoulder buttons */}
                          <div className="absolute -top-2 left-4">
                            <div className={cn("w-8 h-3 bg-gray-400 rounded-t-lg", gamepad.buttons[4] && "bg-green-500")}></div>
                          </div>
                          <div className="absolute -top-2 right-4">
                            <div className={cn("w-8 h-3 bg-gray-400 rounded-t-lg", gamepad.buttons[5] && "bg-green-500")}></div>
                          </div>
                        </div>
                      </div>
                    </div>
                  </div>

                  {/* Status Summary */}
                  <div className="lg:col-span-1">
                    <div className="space-y-4">
                      <div>
                        <h4 className="text-sm font-medium text-muted-foreground mb-2">Connection</h4>
                        <div className="flex items-center gap-2">
                          <div className="w-3 h-3 bg-green-500 rounded-full"></div>
                          <span className="text-sm">Connected</span>
                        </div>
                      </div>
                      <div>
                        <h4 className="text-sm font-medium text-muted-foreground mb-2">Input Count</h4>
                        <div className="text-2xl font-bold">{inputStats.buttonPresses}</div>
                      </div>
                      <div>
                        <h4 className="text-sm font-medium text-muted-foreground mb-2">Latency</h4>
                        <div className="text-lg font-semibold">
                          {averageLatency ? `${averageLatency.toFixed(0)}ms` : '--'}
                        </div>
                      </div>
                    </div>
                  </div>
                </div>
              </div>

              {/* Analog Sticks */}
              {gamepad.axes.length >= 4 && (
                <div>
                  <h3 className="text-lg font-semibold mb-4">Analog Sticks</h3>
                  <div className="grid grid-cols-1 sm:grid-cols-2 gap-8 justify-items-center">
                    {renderJoystick(gamepad.axes[0], gamepad.axes[1], "Left Stick")}
                    {renderJoystick(gamepad.axes[2], gamepad.axes[3], "Right Stick")}
                  </div>
                </div>
              )}

              {/* Triggers (uses axes if present, otherwise analog buttons 6/7) */}
              {((gamepad.triggers && gamepad.triggers.length > 0) || gamepad.axes.length > 4) && (
                <div>
                  <h3 className="text-lg font-semibold mb-4">Triggers</h3>
                  <div className="grid grid-cols-1 sm:grid-cols-2 gap-4">
                    {(gamepad.triggers ?? gamepad.axes.slice(4)).map((value, index) => (
                      <div key={index} className="space-y-2">
                        <div className="flex justify-between text-sm">
                          <span>Trigger {index + 1}</span>
                          <span>{(((value + 1) / 2) * 100).toFixed(0)}%</span>
                        </div>
                        <Progress value={((value + 1) / 2) * 100} className="h-3" />
                      </div>
                    ))}
                  </div>
                </div>
              )}
            </CardContent>
          </Card>
        ))}

        <RecommendedProductsSection products={recommendedProducts} />

<<<<<<< HEAD
       {/* Guide: Gamepad Tester – Instantly Check Your Controller Online */}
=======
         {/* Guide: Gamepad Tester – Instantly Check Your Controller Online */}
>>>>>>> 16553af8
<section className="mt-12 space-y-8 text-base leading-7 text-foreground">
  <header className="space-y-3">
    <h2 className="text-2xl font-bold">Gamepad Tester – Instantly Check Your Controller Online</h2>
    <p>
      Ever wondered if your controller is really working the way it should? Our online Gamepad Tester is the fastest way to check every button, stick, trigger, and vibration motor — right in your browser.
    </p>
    <p>
      No downloads, no installs, and no accounts needed. It works with PS4, PS5, Xbox, Xbox 360, Nintendo Switch Pro, and any USB or Bluetooth controller. Whether you're a casual gamer or a pro preparing for a tournament, testing your controller beforehand can save you from frustrating gameplay issues.
    </p>
  </header>

  <section className="space-y-2">
    <h3 className="text-xl font-semibold">What Is a Gamepad Tester?</h3>
    <p>A Gamepad Tester is a tool that reads your controller in real time using the browser Gamepad API. It shows every button press, stick movement, trigger pull, and vibration feedback, so you can see exactly how your controller responds.</p>
    <p>Here's what it can check:</p>
    <ul className="list-disc pl-6 space-y-1 text-muted-foreground">
      <li>Button presses and releases</li>
      <li>Analog stick movement (X/Y axes)</li>
      <li>Trigger sensitivity (L2/R2, LT/RT)</li>
      <li>Vibration functionality</li>
      <li>Connection type and battery level</li>
    </ul>
    <p className="text-muted-foreground">Think of it as a controller checker and joypad tester all in one — perfect for diagnosing hardware issues or just making sure your controller is ready to play.</p>
  </section>

  <section className="space-y-2">
    <h3 className="text-xl font-semibold">Why You Should Test Your Controller</h3>
    <p>Testing your controller isn't just for troubleshooting — it's a way to protect your gaming experience. With our tool, you can:</p>
    <ul className="list-disc pl-6 space-y-1 text-muted-foreground">
      <li>Spot stick drift or dead zones early</li>
      <li>Ensure buttons, triggers, and vibration motors work properly</li>
      <li>Test controller compatibility across PC, Mac, Linux, ChromeOS, or Android</li>
      <li>Calibrate sticks and triggers for precision in competitive games</li>
      <li>Verify second-hand controllers before purchase</li>
    </ul>
    <p className="text-muted-foreground">With our free online gamepad tester, you can check everything in seconds, without installing any software. If you're a streamer, also consider testing your <Link to="/mic-tester" className="text-primary underline">microphone</Link> and <Link to="/gpu-tester" className="text-primary underline">graphics card performance</Link> to ensure smooth broadcasts.</p>
  </section>

  <section className="space-y-2">
    <h3 className="text-xl font-semibold">Supported Controllers</h3>
    <p>Our tester works with almost every modern controller:</p>
    
    <div className="grid grid-cols-1 md:grid-cols-3 gap-4">
      <div className="bg-blue-50 p-4 rounded-lg">
        <h4 className="font-semibold text-foreground mb-2">Xbox</h4>
        <ul className="list-disc pl-4 text-sm text-muted-foreground space-y-1">
          <li>Xbox Series X|S</li>
          <li>Xbox One</li>
          <li>Xbox 360 (wired and wireless)</li>
        </ul>
      </div>
      
      <div className="bg-green-50 p-4 rounded-lg">
        <h4 className="font-semibold text-foreground mb-2">PlayStation</h4>
        <ul className="list-disc pl-4 text-sm text-muted-foreground space-y-1">
          <li>PS5 DualSense</li>
          <li>PS4 DualShock 4</li>
          <li>PS3 controller</li>
        </ul>
      </div>
      
      <div className="bg-purple-50 p-4 rounded-lg">
        <h4 className="font-semibold text-foreground mb-2">Nintendo & Others</h4>
        <ul className="list-disc pl-4 text-sm text-muted-foreground space-y-1">
          <li>Nintendo Switch Pro Controller</li>
          <li>Joy-Cons (via USB or Bluetooth)</li>
          <li>Logitech, 8BitDo, and other generic USB/Bluetooth controllers</li>
        </ul>
      </div>
    </div>
    
    <p className="text-muted-foreground">
      It's compatible with Windows, macOS, Linux, ChromeOS, and Bluetooth controllers on Android. Supported browsers include Chrome, Firefox, Edge, and Opera.
    </p>
  </section>

  <section className="space-y-2">
    <h3 className="text-xl font-semibold">How to Use Gamepad Tester</h3>
    <ol className="list-decimal pl-6 space-y-1 text-muted-foreground">
      <li>Connect your controller via USB or Bluetooth</li>
      <li>Open the Gamepad Tester in your browser</li>
      <li>Press buttons, move sticks, or pull triggers</li>
      <li>Watch live feedback on button states, axes, and vibration</li>
      <li>Identify drift, dead zones, or calibration issues</li>
    </ol>
    <p className="text-muted-foreground">It's simple, fast, and works for PS4, PS5, Xbox, Xbox 360, or any USB/Bluetooth controller.</p>
  </section>

  <section className="space-y-2">
    <h3 className="text-xl font-semibold">Features You'll Love</h3>
    <ul className="list-disc pl-6 space-y-1 text-muted-foreground">
      <li><strong>Live Input Feedback:</strong> See buttons, sticks, and triggers in action</li>
      <li><strong>Stick Drift & Deadzone Detection:</strong> Identify worn sticks or misalignment before it affects gameplay</li>
      <li><strong>Vibration Testing:</strong> Check rumble motors on PS, Xbox, or third-party controllers</li>
      <li><strong>Battery & Connection Info:</strong> Monitor battery percentage, connection type, vendor ID, and product ID</li>
      <li><strong>No Installation Required:</strong> Fully browser-based, nothing to download — just like our <Link to="/gpu-tester" className="text-primary underline">GPU tester</Link> and <Link to="/mic-tester" className="text-primary underline">microphone tester</Link></li>
    </ul>
  </section>

  <section className="space-y-2">
    <h3 className="text-xl font-semibold">Advanced Testing for Developers</h3>
    <p>For advanced users, our tester uses the browser Gamepad API to provide detailed controller data:</p>
    <ul className="list-disc pl-6 space-y-1 text-muted-foreground">
      <li>Button index and state monitoring</li>
      <li>Axis values for sticks (-1 to 1)</li>
      <li>Vibration actuator control</li>
    </ul>
    <p className="text-muted-foreground">This makes it ideal for hardware testers, developers, or gamers looking for precise calibration and diagnostics.</p>
  </section>

  <section className="space-y-2">
    <h3 className="text-xl font-semibold">Common Use Cases</h3>
    <ul className="list-disc pl-6 space-y-1 text-muted-foreground">
      <li>Test new or used controllers for stick drift, input lag, or unresponsive buttons</li>
      <li>Troubleshoot triggers or vibration issues</li>
      <li>Verify controller compatibility before a game session or streaming setup</li>
      <li>Calibrate sticks and triggers for competitive play</li>
      <li>Evaluate PS5 controller tester PC, Xbox controller tester, or PS4 controller tester functionality</li>
      <li>For music producers and DJs, pair your gamepad testing with <Link to="/midi-tester" className="text-primary underline">MIDI device testing</Link> for complete hardware validation</li>
    </ul>
  </section>

  <section className="space-y-2">
    <h3 className="text-xl font-semibold">Frequently Asked Questions</h3>
    <ul className="list-disc pl-6 space-y-1 text-muted-foreground">
      <li><strong>Q: How can I check my controller is working?</strong><br />Connect it and press buttons, move sticks, or pull triggers. The tester shows live feedback for every input.</li>
      <li><strong>Q: Why isn't my controller detected?</strong><br />Check the USB or Bluetooth connection. Wireless controllers may need pairing or updated drivers.</li>
      <li><strong>Q: How do I detect stick drift?</strong><br />Move the analog sticks and observe if they return to the center. Unintended movement indicates drift.</li>
      <li><strong>Q: Can I test vibration and trigger sensitivity?</strong><br />Yes, the tester supports vibration motors and analog trigger input for most controllers.</li>
      <li><strong>Q: Which controllers are supported?</strong><br />Almost all modern controllers, including Xbox, PS3, PS4, PS5, Xbox 360, Nintendo Switch Pro, Joy-Cons, Logitech, and 8BitDo USB/Bluetooth controllers.</li>
    </ul>
  </section>

  <section className="space-y-2">
    <h3 className="text-xl font-semibold">Why Trust This Gamepad Tester</h3>
    <ul className="list-disc pl-6 space-y-1 text-muted-foreground">
      <li>Created by gaming and hardware experts (Expertise)</li>
      <li>Supports a wide range of controllers and platforms (Authoritativeness)</li>
      <li>Fully browser-based, secure, and easy to use (Trustworthiness)</li>
    </ul>
    <p className="text-muted-foreground">With accurate, up-to-date diagnostics, this tool is trusted by casual players, competitive gamers, and developers.</p>
  </section>

  <section className="space-y-2">
    <h3 className="text-xl font-semibold">Start Testing Your Controller</h3>
    <p>Plug in your controller and instantly check:</p>
    <ul className="list-disc pl-6 space-y-1 text-muted-foreground">
      <li>Stick drift and dead zones</li>
      <li>Trigger and button responsiveness</li>
      <li>Vibration feedback</li>
      <li>Overall controller performance</li>
    </ul>
    <p>
      Whether it's PS4, PS5, Xbox, Xbox 360, or a generic USB/Bluetooth controller, our online gamepad tester gives you reliable results in seconds. Don't let controller issues ruin your gaming experience — test your hardware now and game with confidence.
       </p>
       </section>
      </section>
      </div>
    </div>
  );
}<|MERGE_RESOLUTION|>--- conflicted
+++ resolved
@@ -734,13 +734,10 @@
 
         <RecommendedProductsSection products={recommendedProducts} />
 
-<<<<<<< HEAD
        {/* Guide: Gamepad Tester – Instantly Check Your Controller Online */}
-=======
          {/* Guide: Gamepad Tester – Instantly Check Your Controller Online */}
->>>>>>> 16553af8
-<section className="mt-12 space-y-8 text-base leading-7 text-foreground">
-  <header className="space-y-3">
+         <section className="mt-12 space-y-8 text-base leading-7 text-foreground">
+     <header className="space-y-3">
     <h2 className="text-2xl font-bold">Gamepad Tester – Instantly Check Your Controller Online</h2>
     <p>
       Ever wondered if your controller is really working the way it should? Our online Gamepad Tester is the fastest way to check every button, stick, trigger, and vibration motor — right in your browser.
